--- conflicted
+++ resolved
@@ -90,20 +90,12 @@
 /* inv(B) <- \lambda_t(s)*inv(B) */
 void
 mim_ip_mobility_update(int nc, const int *pconn, const double *totmob,
-<<<<<<< HEAD
-                       double *Binv);
-=======
                        const double *Binv0, double *Binv);
->>>>>>> 0d008e03
 
 /* G <- \sum_i \rho_i f_i(s) * G */
 void
 mim_ip_density_update(int nc, const int *pconn, const double *omega,
-<<<<<<< HEAD
-                      double *gpress);
-=======
                       const double *gpress0, double *gpress);
->>>>>>> 0d008e03
 
 #ifdef __cplusplus
 }
