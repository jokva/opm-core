--- conflicted
+++ resolved
@@ -11,16 +11,10 @@
 # ----------------------------------------------------------------------
 # Build-time flags needed to build libopmcore.la
 
-<<<<<<< HEAD
-AM_CPPFLAGS =                                   \
-$(ERT_CPPFLAGS)                                 \
-$(OPM_BOOST_CPPFLAGS)
-=======
 AM_CPPFLAGS =					\
 $(ERT_CPPFLAGS)                                 \
 $(OPM_BOOST_CPPFLAGS)                           \
 ${SUPERLU_CPPFLAGS}
->>>>>>> 31174cf7
 
 # ----------------------------------------------------------------------
 # Link-time flags needed both to successfully link the library and to
@@ -29,11 +23,8 @@
 lib_libopmcore_la_LDFLAGS =			\
 -R $(OPM_BOOST_LIBDIR)				\
 $(OPM_BOOST_LDFLAGS)                            \
-<<<<<<< HEAD
 $(ERT_LDFLAGS)
-=======
 ${SUPERLU_LDFLAGS}
->>>>>>> 31174cf7
 
 lib_libopmcore_la_LIBADD = 			\
 $(BOOST_FILESYSTEM_LIB)				\
@@ -41,11 +32,7 @@
 $(BOOST_DATE_TIME_LIB)				\
 $(BOOST_UNIT_TEST_FRAMEWORK_LIB)		\
 $(ERT_LIBS)                                     \
-<<<<<<< HEAD
-$(LAPACK_LIBS) $(BLAS_LIBS) $(LIBS)
-=======
 $(LAPACK_LIBS) ${SUPERLU_LIBS} $(BLAS_LIBS) $(LIBS)
->>>>>>> 31174cf7
 
 # ----------------------------------------------------------------------
 # Library constituents.  SOURCES followed by HEADERS.
@@ -74,82 +61,6 @@
 opm/core/fluid/SatFuncGwseg.cpp				\
 opm/core/fluid/SatFuncStone2.cpp			\
 opm/core/fluid/SatFuncSimple.cpp                        \
-<<<<<<< HEAD
-opm/core/fluid/blackoil/BlackoilPvtProperties.cpp       \
-opm/core/fluid/blackoil/SinglePvtDead.cpp               \
-opm/core/fluid/blackoil/SinglePvtDeadSpline.cpp         \
-opm/core/fluid/blackoil/SinglePvtInterface.cpp          \
-opm/core/fluid/blackoil/SinglePvtLiveGas.cpp            \
-opm/core/fluid/blackoil/SinglePvtLiveOil.cpp            \
-opm/core/grid.c                                         \
-opm/core/grid/cart_grid.c                               \
-opm/core/grid/cornerpoint_grid.c                        \
-opm/core/grid/cpgpreprocess/facetopology.c              \
-opm/core/grid/cpgpreprocess/geometry.c                  \
-opm/core/grid/cpgpreprocess/preprocess.c                \
-opm/core/grid/cpgpreprocess/uniquepoints.c              \
-opm/core/linalg/LinearSolverFactory.cpp                 \
-opm/core/linalg/LinearSolverInterface.cpp               \
-opm/core/linalg/sparse_sys.c                            \
-opm/core/newwells.c                                     \
-opm/core/pressure/CompressibleTpfa.cpp                  \
-opm/core/pressure/FlowBCManager.cpp                     \
-opm/core/pressure/IncompTpfa.cpp                        \
-opm/core/pressure/cfsh.c                                \
-opm/core/pressure/flow_bc.c                             \
-opm/core/pressure/fsh.c                                 \
-opm/core/pressure/fsh_common_impl.c                     \
-opm/core/pressure/ifsh.c                                \
-opm/core/pressure/mimetic/hybsys.c                      \
-opm/core/pressure/mimetic/hybsys_global.c               \
-opm/core/pressure/mimetic/mimetic.c                     \
-opm/core/pressure/msmfem/coarse_conn.c                  \
-opm/core/pressure/msmfem/coarse_sys.c                   \
-opm/core/pressure/msmfem/dfs.c                          \
-opm/core/pressure/msmfem/hash_set.c                     \
-opm/core/pressure/msmfem/ifsh_ms.c                      \
-opm/core/pressure/msmfem/partition.c                    \
-opm/core/pressure/tpfa/cfs_tpfa.c                       \
-opm/core/pressure/tpfa/cfs_tpfa_residual.c              \
-opm/core/pressure/tpfa/compr_bc.c                       \
-opm/core/pressure/tpfa/compr_quant.c                    \
-opm/core/pressure/tpfa/compr_quant_general.c            \
-opm/core/pressure/tpfa/compr_source.c                   \
-opm/core/pressure/tpfa/ifs_tpfa.c                       \
-opm/core/pressure/tpfa/trans_tpfa.c                     \
-opm/core/pressure/well.c                                \
-opm/core/simulator/SimulatorCompressibleTwophase.cpp    \
-opm/core/simulator/SimulatorIncompTwophase.cpp          \
-opm/core/simulator/SimulatorReport.cpp                  \
-opm/core/simulator/SimulatorTimer.cpp                   \
-opm/core/transport/reorder/TransportModelCompressibleTwophase.cpp       \
-opm/core/transport/reorder/TransportModelInterface.cpp  \
-opm/core/transport/reorder/TransportModelTwophase.cpp   \
-opm/core/transport/reorder/nlsolvers.c                  \
-opm/core/transport/reorder/reordersequence.cpp          \
-opm/core/transport/reorder/tarjan.c                     \
-opm/core/transport/spu_explicit.c                       \
-opm/core/transport/spu_implicit.c                       \
-opm/core/transport/transport_source.c                   \
-opm/core/utility/MonotCubicInterpolator.cpp             \
-opm/core/utility/StopWatch.cpp                          \
-opm/core/utility/miscUtilities.cpp                      \
-opm/core/utility/miscUtilitiesBlackoil.cpp              \
-opm/core/utility/parameters/Parameter.cpp               \
-opm/core/utility/parameters/ParameterGroup.cpp          \
-opm/core/utility/parameters/ParameterTools.cpp          \
-opm/core/utility/parameters/ParameterXML.cpp            \
-opm/core/utility/parameters/tinyxml/tinystr.cpp         \
-opm/core/utility/parameters/tinyxml/tinyxml.cpp         \
-opm/core/utility/parameters/tinyxml/tinyxmlerror.cpp    \
-opm/core/utility/parameters/tinyxml/tinyxmlparser.cpp   \
-opm/core/utility/writeVtkData.cpp                       \
-opm/core/vag_format/vag.cpp                             \
-opm/core/wells/InjectionSpecification.cpp               \
-opm/core/wells/ProductionSpecification.cpp              \
-opm/core/wells/WellCollection.cpp                       \
-opm/core/wells/WellsGroup.cpp                           \
-=======
 opm/core/fluid/blackoil/BlackoilPvtProperties.cpp	\
 opm/core/fluid/blackoil/SinglePvtDead.cpp		\
 opm/core/fluid/blackoil/SinglePvtDeadSpline.cpp		\
@@ -226,7 +137,6 @@
 opm/core/wells/ProductionSpecification.cpp		\
 opm/core/wells/WellCollection.cpp			\
 opm/core/wells/WellsGroup.cpp				\
->>>>>>> 31174cf7
 opm/core/wells/WellsManager.cpp
 
 nobase_include_HEADERS =				\
@@ -252,124 +162,6 @@
 opm/core/fluid/SatFuncGwseg.hpp				\
 opm/core/fluid/SatFuncStone2.hpp			\
 opm/core/fluid/SatFuncSimple.hpp                        \
-<<<<<<< HEAD
-opm/core/fluid/SaturationPropsBasic.hpp                 \
-opm/core/fluid/SaturationPropsFromDeck.hpp              \
-opm/core/fluid/SaturationPropsFromDeck_impl.hpp         \
-opm/core/fluid/SaturationPropsInterface.hpp             \
-opm/core/fluid/SimpleFluid2p.hpp                        \
-opm/core/fluid/blackoil/BlackoilPhases.hpp              \
-opm/core/fluid/blackoil/BlackoilPvtProperties.hpp       \
-opm/core/fluid/blackoil/SinglePvtConstCompr.hpp         \
-opm/core/fluid/blackoil/SinglePvtDead.hpp               \
-opm/core/fluid/blackoil/SinglePvtDeadSpline.hpp         \
-opm/core/fluid/blackoil/SinglePvtInterface.hpp          \
-opm/core/fluid/blackoil/SinglePvtLiveGas.hpp            \
-opm/core/fluid/blackoil/SinglePvtLiveOil.hpp            \
-opm/core/fluid/blackoil/phaseUsageFromDeck.hpp          \
-opm/core/grid.h                                         \
-opm/core/grid/cart_grid.h                               \
-opm/core/grid/cornerpoint_grid.h                        \
-opm/core/grid/cpgpreprocess/facetopology.h              \
-opm/core/grid/cpgpreprocess/geometry.h                  \
-opm/core/grid/cpgpreprocess/grdecl.h                    \
-opm/core/grid/cpgpreprocess/preprocess.h                \
-opm/core/grid/cpgpreprocess/uniquepoints.h              \
-opm/core/linalg/LinearSolverFactory.hpp                 \
-opm/core/linalg/LinearSolverInterface.hpp               \
-opm/core/linalg/blas_lapack.h                           \
-opm/core/linalg/sparse_sys.h                            \
-opm/core/newwells.h                                     \
-opm/core/pressure/CompressibleTpfa.hpp                  \
-opm/core/pressure/FlowBCManager.hpp                     \
-opm/core/pressure/HybridPressureSolver.hpp              \
-opm/core/pressure/IncompTpfa.hpp                        \
-opm/core/pressure/TPFACompressiblePressureSolver.hpp    \
-opm/core/pressure/TPFAPressureSolver.hpp                \
-opm/core/pressure/flow_bc.h                             \
-opm/core/pressure/fsh.h                                 \
-opm/core/pressure/fsh_common_impl.h                     \
-opm/core/pressure/mimetic/hybsys.h                      \
-opm/core/pressure/mimetic/hybsys_global.h               \
-opm/core/pressure/mimetic/mimetic.h                     \
-opm/core/pressure/msmfem/coarse_conn.h                  \
-opm/core/pressure/msmfem/coarse_sys.h                   \
-opm/core/pressure/msmfem/dfs.h                          \
-opm/core/pressure/msmfem/hash_set.h                     \
-opm/core/pressure/msmfem/ifsh_ms.h                      \
-opm/core/pressure/msmfem/partition.h                    \
-opm/core/pressure/tpfa/cfs_tpfa.h                       \
-opm/core/pressure/tpfa/cfs_tpfa_residual.h              \
-opm/core/pressure/tpfa/compr_bc.h                       \
-opm/core/pressure/tpfa/compr_quant.h                    \
-opm/core/pressure/tpfa/compr_quant_general.h            \
-opm/core/pressure/tpfa/compr_source.h                   \
-opm/core/pressure/tpfa/ifs_tpfa.h                       \
-opm/core/pressure/tpfa/trans_tpfa.h                     \
-opm/core/simulator/BlackoilState.hpp                    \
-opm/core/simulator/SimulatorCompressibleTwophase.hpp    \
-opm/core/simulator/SimulatorReport.hpp                  \
-opm/core/simulator/SimulatorIncompTwophase.hpp          \
-opm/core/simulator/SimulatorTimer.hpp                   \
-opm/core/simulator/TwophaseState.hpp                    \
-opm/core/simulator/WellState.hpp                        \
-opm/core/transport/CSRMatrixBlockAssembler.hpp          \
-opm/core/transport/CSRMatrixUmfpackSolver.hpp           \
-opm/core/transport/GravityColumnSolver.hpp              \
-opm/core/transport/GravityColumnSolver_impl.hpp         \
-opm/core/transport/ImplicitAssembly.hpp                 \
-opm/core/transport/ImplicitTransport.hpp                \
-opm/core/transport/JacobianSystem.hpp                   \
-opm/core/transport/NormSupport.hpp                      \
-opm/core/transport/SimpleFluid2pWrapper.hpp             \
-opm/core/transport/SinglePointUpwindTwoPhase.hpp        \
-opm/core/transport/reorder/TransportModelCompressibleTwophase.hpp       \
-opm/core/transport/reorder/TransportModelInterface.hpp  \
-opm/core/transport/reorder/TransportModelTwophase.hpp   \
-opm/core/transport/reorder/nlsolvers.h                  \
-opm/core/transport/reorder/reordersequence.h            \
-opm/core/transport/reorder/tarjan.h                     \
-opm/core/transport/spu_explicit.h                       \
-opm/core/transport/spu_implicit.h                       \
-opm/core/transport/transport_source.h                   \
-opm/core/utility/Average.hpp                            \
-opm/core/utility/ColumnExtract.hpp                      \
-opm/core/utility/DataMap.hpp                      	\
-opm/core/utility/ErrorMacros.hpp                        \
-opm/core/utility/Factory.hpp                            \
-opm/core/utility/MonotCubicInterpolator.hpp             \
-opm/core/utility/NonuniformTableLinear.hpp              \
-opm/core/utility/RootFinders.hpp                        \
-opm/core/utility/SparseTable.hpp                        \
-opm/core/utility/SparseVector.hpp                       \
-opm/core/utility/StopWatch.hpp                          \
-opm/core/utility/UniformTableLinear.hpp                 \
-opm/core/utility/Units.hpp                              \
-opm/core/utility/buildUniformMonotoneTable.hpp          \
-opm/core/utility/initState.hpp                          \
-opm/core/utility/initState_impl.hpp                     \
-opm/core/utility/linInt.hpp                             \
-opm/core/utility/linearInterpolation.hpp                \
-opm/core/utility/miscUtilities.hpp                      \
-opm/core/utility/miscUtilitiesBlackoil.hpp              \
-opm/core/utility/parameters/Parameter.hpp               \
-opm/core/utility/parameters/ParameterGroup.hpp          \
-opm/core/utility/parameters/ParameterGroup_impl.hpp     \
-opm/core/utility/parameters/ParameterMapItem.hpp        \
-opm/core/utility/parameters/ParameterRequirement.hpp    \
-opm/core/utility/parameters/ParameterStrings.hpp        \
-opm/core/utility/parameters/ParameterTools.hpp          \
-opm/core/utility/parameters/ParameterXML.hpp            \
-opm/core/utility/parameters/tinyxml/tinystr.h           \
-opm/core/utility/parameters/tinyxml/tinyxml.h           \
-opm/core/utility/writeVtkData.hpp                       \
-opm/core/vag_format/vag.hpp                             \
-opm/core/well.h                                         \
-opm/core/wells/InjectionSpecification.hpp               \
-opm/core/wells/ProductionSpecification.hpp              \
-opm/core/wells/WellCollection.hpp                       \
-opm/core/wells/WellsGroup.hpp                           \
-=======
 opm/core/fluid/SaturationPropsBasic.hpp			\
 opm/core/fluid/SaturationPropsFromDeck.hpp		\
 opm/core/fluid/SaturationPropsFromDeck_impl.hpp		\
@@ -488,21 +280,21 @@
 opm/core/wells/ProductionSpecification.hpp		\
 opm/core/wells/WellCollection.hpp			\
 opm/core/wells/WellsGroup.hpp				\
->>>>>>> 31174cf7
 opm/core/wells/WellsManager.hpp
 
 # ----------------------------------------------------------------------
 # Optional library constituents.
 
 if UMFPACK
-lib_libopmcore_la_SOURCES  +=                   \
-opm/core/linalg/call_umfpack.c                  \
+lib_libopmcore_la_SOURCES  +=			\
+opm/core/linalg/call_umfpack.c			\
 opm/core/linalg/LinearSolverUmfpack.cpp
 
-nobase_include_HEADERS +=                       \
-opm/core/linalg/call_umfpack.h                  \
+nobase_include_HEADERS +=			\
+opm/core/linalg/call_umfpack.h			\
 opm/core/linalg/LinearSolverUmfpack.hpp
 endif
+
 
 if HAVE_ERT
 lib_libopmcore_la_SOURCES  +=			\
@@ -513,36 +305,27 @@
 endif
 
 
-if HAVE_ERT
+if DUNE_ISTL
 lib_libopmcore_la_SOURCES  +=			\
-opm/core/utility/writeECLData.cpp
+opm/core/linalg/LinearSolverIstl.cpp
 
 nobase_include_HEADERS +=			\
-opm/core/utility/writeECLData.hpp
-endif
-
-
-if DUNE_ISTL
-lib_libopmcore_la_SOURCES  +=                   \
-opm/core/linalg/LinearSolverIstl.cpp
-
-nobase_include_HEADERS +=                       \
 opm/core/linalg/LinearSolverIstl.hpp
 endif
 
 
 if BUILD_AGMG
-nodist_lib_libopmcore_la_SOURCES +=             \
-$(AGMG_SRCDIR)/dagmg.f90                        \
+nodist_lib_libopmcore_la_SOURCES +=		\
+$(AGMG_SRCDIR)/dagmg.f90			\
 $(AGMG_SRCDIR)/dagmg_mumps.f90
 
-lib_libopmcore_la_SOURCES +=                    \
+lib_libopmcore_la_SOURCES +=			\
 opm/core/linalg/LinearSolverAGMG.cpp
 
-nobase_include_HEADERS +=                       \
+nobase_include_HEADERS +=			\
 opm/core/linalg/LinearSolverAGMG.hpp
 
-lib_libopmcore_la_LDFLAGS +=                    \
+lib_libopmcore_la_LDFLAGS +=			\
 $(FCLIBS)
 endif
 
