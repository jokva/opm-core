--- conflicted
+++ resolved
@@ -47,11 +47,13 @@
         BlackoilPvtProperties();
 
         /// Initialize from deck.
-<<<<<<< HEAD
-	void init(const EclipseGridParser& deck, const bool use_spline);
-=======
-        void init(const EclipseGridParser& deck, const int samples = 16);
->>>>>>> 47b40c03
+        /// \param deck     An input deck.
+        /// \param samples  If greater than zero, indicates the number of
+        ///                 uniform samples to be taken from monotone spline
+        ///                 curves interpolating the fluid data.
+        ///                 Otherwise, interpolate linearly in the original
+        ///                 data without fitting a spline.
+        void init(const EclipseGridParser& deck, const int samples);
 
         /// Number of active phases.
         int numPhases() const;
