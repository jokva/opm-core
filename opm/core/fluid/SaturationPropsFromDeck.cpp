--- conflicted
+++ resolved
@@ -28,473 +28,5 @@
 
 
 
-
-    // ----------- Methods of SatFuncSetUniform below -----------
-
-
-    void SatFuncSetUniform::init(const EclipseGridParser& deck,
-                                 const int table_num,
-                                 const PhaseUsage phase_usg)
-    {
-        phase_usage = phase_usg;
-        const int samples = 200;
-        double swco = 0.0;
-        double swmax = 1.0;
-        if (phase_usage.phase_used[Aqua]) {
-            const SWOF::table_t& swof_table = deck.getSWOF().swof_;
-            const std::vector<double>& sw = swof_table[table_num][0];
-            const std::vector<double>& krw = swof_table[table_num][1];
-            const std::vector<double>& krow = swof_table[table_num][2];
-            const std::vector<double>& pcow = swof_table[table_num][3];
-            buildUniformMonotoneTable(sw, krw,  samples, krw_);
-            buildUniformMonotoneTable(sw, krow, samples, krow_);
-            buildUniformMonotoneTable(sw, pcow, samples, pcow_);
-            krocw_ = krow[0]; // At connate water -> ecl. SWOF
-            swco = sw[0];
-            smin_[phase_usage.phase_pos[Aqua]] = sw[0];
-            swmax = sw.back();
-            smax_[phase_usage.phase_pos[Aqua]] = sw.back();
-        }
-        if (phase_usage.phase_used[Vapour]) {
-            const SGOF::table_t& sgof_table = deck.getSGOF().sgof_;
-            const std::vector<double>& sg = sgof_table[table_num][0];
-            const std::vector<double>& krg = sgof_table[table_num][1];
-            const std::vector<double>& krog = sgof_table[table_num][2];
-            const std::vector<double>& pcog = sgof_table[table_num][3];
-            buildUniformMonotoneTable(sg, krg,  samples, krg_);
-            buildUniformMonotoneTable(sg, krog, samples, krog_);
-            buildUniformMonotoneTable(sg, pcog, samples, pcog_);
-            smin_[phase_usage.phase_pos[Vapour]] = sg[0];
-            if (std::fabs(sg.back() + swco - 1.0) > 1e-3) {
-                THROW("Gas maximum saturation in SGOF table = " << sg.back() <<
-                      ", should equal (1.0 - connate water sat) = " << (1.0 - swco));
-            }
-            smax_[phase_usage.phase_pos[Vapour]] = sg.back();
-        }
-<<<<<<< HEAD
-        // These only consider water min/max sats. Consider gas sats?
-        smin_[phase_usage.phase_pos[Liquid]] = 1.0 - swmax;
-        smax_[phase_usage.phase_pos[Liquid]] = 1.0 - swco;
-=======
-
-        // Initialize tables.
-        satfuncset_.resize(num_tables);
-        for (int table = 0; table < num_tables; ++table) {
-            satfuncset_[table].init(deck, table, phase_usage_);
-        }
-    }
-
-
-    /// Initialize from deck, grid and parameters
-    void SaturationPropsFromDeck::init(const EclipseGridParser& deck,
-                                       const UnstructuredGrid& grid,
-                                       const parameter::ParameterGroup& param)
-    {
-        phase_usage_ = phaseUsageFromDeck(deck);
-
-        // Extract input data.
-        // Oil phase should be active.
-        if (!phase_usage_.phase_used[Liquid]) {
-            THROW("SaturationPropsFromDeck::init()   --  oil phase must be active.");
-        }
-
-        // Obtain SATNUM, if it exists, and create cell_to_func_.
-        // Otherwise, let the cell_to_func_ mapping be just empty.
-        int satfuncs_expected = 1;
-        if (deck.hasField("SATNUM")) {
-            const std::vector<int>& satnum = deck.getIntegerValue("SATNUM");
-            satfuncs_expected = *std::max_element(satnum.begin(), satnum.end());
-            const int num_cells = grid.number_of_cells;
-            cell_to_func_.resize(num_cells);
-            const int* gc = grid.global_cell;
-            for (int cell = 0; cell < num_cells; ++cell) {
-                const int deck_pos = (gc == NULL) ? cell : gc[cell];
-                cell_to_func_[cell] = satnum[deck_pos] - 1;
-            }
-        }
-
-        // Find number of tables, check for consistency.
-        enum { Uninitialized = -1 };
-        int num_tables = Uninitialized;
-        if (phase_usage_.phase_used[Aqua]) {
-            const SWOF::table_t& swof_table = deck.getSWOF().swof_;
-            num_tables = swof_table.size();
-            if (num_tables < satfuncs_expected) {
-                THROW("Found " << num_tables << " SWOF tables, SATNUM specifies at least " << satfuncs_expected);
-            }
-        }
-        if (phase_usage_.phase_used[Vapour]) {
-            const SGOF::table_t& sgof_table = deck.getSGOF().sgof_;
-            int num_sgof_tables = sgof_table.size();
-            if (num_sgof_tables < satfuncs_expected) {
-                THROW("Found " << num_tables << " SGOF tables, SATNUM specifies at least " << satfuncs_expected);
-            }
-            if (num_tables == Uninitialized) {
-                num_tables = num_sgof_tables;
-            } else if (num_tables != num_sgof_tables) {
-                THROW("Inconsistent number of tables in SWOF and SGOF.");
-            }
-        }
-
-        // Initialize tables.
-        int tab_size = param.getDefault("tab_size_kr", 200);
-        satfuncset_.resize(num_tables);
-        for (int table = 0; table < num_tables; ++table) {
-            satfuncset_[table].init(deck, table, phase_usage_, tab_size);
-        }
-    }
-
-
-
-    /// \return   P, the number of phases.
-    int SaturationPropsFromDeck::numPhases() const
-    {
-	return phase_usage_.num_phases;
->>>>>>> 47b40c03
-    }
-
-
-    void SatFuncSetUniform::evalKr(const double* s, double* kr) const
-    {
-        if (phase_usage.num_phases == 3) {
-            // Stone-II relative permeability model.
-            double sw = s[Aqua];
-            double sg = s[Vapour];
-            double krw = krw_(sw);
-            double krg = krg_(sg);
-            double krow = krow_(sw + sg); // = 1 - so
-            double krog = krog_(sg);      // = 1 - so - sw
-            double krocw = krocw_;
-            kr[Aqua] = krw;
-            kr[Vapour] = krg;
-            kr[Liquid] = krocw*((krow/krocw + krw)*(krog/krocw + krg) - krw - krg);
-            if (kr[Liquid] < 0.0) {
-                kr[Liquid] = 0.0;
-            }
-            return;
-        }
-        // We have a two-phase situation. We know that oil is active.
-        if (phase_usage.phase_used[Aqua]) {
-            int wpos = phase_usage.phase_pos[Aqua];
-            int opos = phase_usage.phase_pos[Liquid];
-            double sw = s[wpos];
-            double krw = krw_(sw);
-            double krow = krow_(sw);
-            kr[wpos] = krw;
-            kr[opos] = krow;
-        } else {
-            ASSERT(phase_usage.phase_used[Vapour]);
-            int gpos = phase_usage.phase_pos[Vapour];
-            int opos = phase_usage.phase_pos[Liquid];
-            double sg = s[gpos];
-            double krg = krg_(sg);
-            double krog = krog_(sg);
-            kr[gpos] = krg;
-            kr[opos] = krog;
-        }
-    }
-
-
-    void SatFuncSetUniform::evalKrDeriv(const double* s, double* kr, double* dkrds) const
-    {
-        const int np = phase_usage.num_phases;
-        std::fill(dkrds, dkrds + np*np, 0.0);
-
-        if (np == 3) {
-            // Stone-II relative permeability model.
-            double sw = s[Aqua];
-            double sg = s[Vapour];
-            double krw = krw_(sw);
-            double dkrww = krw_.derivative(sw);
-            double krg = krg_(sg);
-            double dkrgg = krg_.derivative(sg);
-            double krow = krow_(sw + sg);
-            double dkrow = krow_.derivative(sw + sg);
-            double krog = krog_(sg);
-            double dkrog = krog_.derivative(sg);
-            double krocw = krocw_;
-            kr[Aqua] = krw;
-            kr[Vapour] = krg;
-            kr[Liquid] = krocw*((krow/krocw + krw)*(krog/krocw + krg) - krw - krg);
-            if (kr[Liquid] < 0.0) {
-                kr[Liquid] = 0.0;
-            }
-            dkrds[Aqua + Aqua*np] = dkrww;
-            dkrds[Vapour + Vapour*np] = dkrgg;
-            dkrds[Liquid + Aqua*np] = krocw*((dkrow/krocw + dkrww)*(krog/krocw + krg) - dkrww);
-            dkrds[Liquid + Vapour*np] = krocw*((krow/krocw + krw)*(dkrog/krocw + dkrgg) - dkrgg)
-                + krocw*((dkrow/krocw + krw)*(krog/krocw + krg) - dkrgg);
-            return;
-        }
-        // We have a two-phase situation. We know that oil is active.
-        if (phase_usage.phase_used[Aqua]) {
-            int wpos = phase_usage.phase_pos[Aqua];
-            int opos = phase_usage.phase_pos[Liquid];
-            double sw = s[wpos];
-            double krw = krw_(sw);
-            double dkrww = krw_.derivative(sw);
-            double krow = krow_(sw);
-            double dkrow = krow_.derivative(sw);
-            kr[wpos] = krw;
-            kr[opos] = krow;
-            dkrds[wpos + wpos*np] = dkrww;
-            dkrds[opos + wpos*np] = dkrow; // Row opos, column wpos, fortran order.
-        } else {
-            ASSERT(phase_usage.phase_used[Vapour]);
-            int gpos = phase_usage.phase_pos[Vapour];
-            int opos = phase_usage.phase_pos[Liquid];
-            double sg = s[gpos];
-            double krg = krg_(sg);
-            double dkrgg = krg_.derivative(sg);
-            double krog = krog_(sg);
-            double dkrog = krog_.derivative(sg);
-            kr[gpos] = krg;
-            kr[opos] = krog;
-            dkrds[gpos + gpos*np] = dkrgg;
-            dkrds[opos + gpos*np] = dkrog;
-        }
-
-    }
-
-
-    void SatFuncSetUniform::evalPc(const double* s, double* pc) const
-    {
-        pc[phase_usage.phase_pos[Liquid]] = 0.0;
-        if (phase_usage.phase_used[Aqua]) {
-            int pos = phase_usage.phase_pos[Aqua];
-            pc[pos] = pcow_(s[pos]);
-        }
-        if (phase_usage.phase_used[Vapour]) {
-            int pos = phase_usage.phase_pos[Vapour];
-            pc[pos] = pcog_(s[pos]);
-        }
-    }
-
-<<<<<<< HEAD
-    void SatFuncSetUniform::evalPcDeriv(const double* s, double* pc, double* dpcds) const
-=======
-    // Map the cell number to the correct function set.
-    const SaturationPropsFromDeck::satfunc_t&
-    SaturationPropsFromDeck::funcForCell(const int cell) const
->>>>>>> 47b40c03
-    {
-	// The problem of determining three-phase capillary pressures
-	// is very hard experimentally, usually one extends two-phase
-	// data (as for relative permeability).
-	// In our approach the derivative matrix is quite sparse, only
-	// the diagonal elements corresponding to non-oil phases are
-	// (potentially) nonzero.
-        const int np = phase_usage.num_phases;
-	std::fill(dpcds, dpcds + np*np, 0.0);
-        pc[phase_usage.phase_pos[Liquid]] = 0.0;
-        if (phase_usage.phase_used[Aqua]) {
-            int pos = phase_usage.phase_pos[Aqua];
-            pc[pos] = pcow_(s[pos]);
-            dpcds[np*pos + pos] = pcow_.derivative(s[pos]);
-        }
-        if (phase_usage.phase_used[Vapour]) {
-            int pos = phase_usage.phase_pos[Vapour];
-            pc[pos] = pcog_(s[pos]);
-            dpcds[np*pos + pos] = pcog_.derivative(s[pos]);
-        }
-    }
-<<<<<<< HEAD
-
-
-
-
-
-
-    // ----------- Methods of SatFuncSetNonuniform below -----------
-
-
-    void SatFuncSetNonuniform::init(const EclipseGridParser& deck,
-                                 const int table_num,
-                                 const PhaseUsage phase_usg)
-    {
-        phase_usage = phase_usg;
-        double swco = 0.0;
-        double swmax = 1.0;
-        if (phase_usage.phase_used[Aqua]) {
-            const SWOF::table_t& swof_table = deck.getSWOF().swof_;
-            const std::vector<double>& sw = swof_table[table_num][0];
-            const std::vector<double>& krw = swof_table[table_num][1];
-            const std::vector<double>& krow = swof_table[table_num][2];
-            const std::vector<double>& pcow = swof_table[table_num][3];
-            krw_ = NonuniformTableLinear<double>(sw, krw);
-            krow_ = NonuniformTableLinear<double>(sw, krow);
-            pcow_ = NonuniformTableLinear<double>(sw, pcow);
-            krocw_ = krow[0]; // At connate water -> ecl. SWOF
-            swco = sw[0];
-            smin_[phase_usage.phase_pos[Aqua]] = sw[0];
-            swmax = sw.back();
-            smax_[phase_usage.phase_pos[Aqua]] = sw.back();
-        }
-        if (phase_usage.phase_used[Vapour]) {
-            const SGOF::table_t& sgof_table = deck.getSGOF().sgof_;
-            const std::vector<double>& sg = sgof_table[table_num][0];
-            const std::vector<double>& krg = sgof_table[table_num][1];
-            const std::vector<double>& krog = sgof_table[table_num][2];
-            const std::vector<double>& pcog = sgof_table[table_num][3];
-            krg_ = NonuniformTableLinear<double>(sg, krg);
-            krog_ = NonuniformTableLinear<double>(sg, krog);
-            pcog_ = NonuniformTableLinear<double>(sg, pcog);
-            smin_[phase_usage.phase_pos[Vapour]] = sg[0];
-            if (std::fabs(sg.back() + swco - 1.0) > 1e-3) {
-                THROW("Gas maximum saturation in SGOF table = " << sg.back() <<
-                      ", should equal (1.0 - connate water sat) = " << (1.0 - swco));
-            }
-            smax_[phase_usage.phase_pos[Vapour]] = sg.back();
-        }
-        // These only consider water min/max sats. Consider gas sats?
-        smin_[phase_usage.phase_pos[Liquid]] = 1.0 - swmax;
-        smax_[phase_usage.phase_pos[Liquid]] = 1.0 - swco;
-    }
-
-
-    void SatFuncSetNonuniform::evalKr(const double* s, double* kr) const
-    {
-        if (phase_usage.num_phases == 3) {
-            // Stone-II relative permeability model.
-            double sw = s[Aqua];
-            double sg = s[Vapour];
-            double krw = krw_(sw);
-            double krg = krg_(sg);
-            double krow = krow_(sw + sg); // = 1 - so
-            double krog = krog_(sg);      // = 1 - so - sw
-            double krocw = krocw_;
-            kr[Aqua] = krw;
-            kr[Vapour] = krg;
-            kr[Liquid] = krocw*((krow/krocw + krw)*(krog/krocw + krg) - krw - krg);
-            if (kr[Liquid] < 0.0) {
-                kr[Liquid] = 0.0;
-            }
-            return;
-        }
-        // We have a two-phase situation. We know that oil is active.
-        if (phase_usage.phase_used[Aqua]) {
-            int wpos = phase_usage.phase_pos[Aqua];
-            int opos = phase_usage.phase_pos[Liquid];
-            double sw = s[wpos];
-            double krw = krw_(sw);
-            double krow = krow_(sw);
-            kr[wpos] = krw;
-            kr[opos] = krow;
-        } else {
-            ASSERT(phase_usage.phase_used[Vapour]);
-            int gpos = phase_usage.phase_pos[Vapour];
-            int opos = phase_usage.phase_pos[Liquid];
-            double sg = s[gpos];
-            double krg = krg_(sg);
-            double krog = krog_(sg);
-            kr[gpos] = krg;
-            kr[opos] = krog;
-        }
-    }
-
-
-    void SatFuncSetNonuniform::evalKrDeriv(const double* s, double* kr, double* dkrds) const
-    {
-        const int np = phase_usage.num_phases;
-        std::fill(dkrds, dkrds + np*np, 0.0);
-
-        if (np == 3) {
-            // Stone-II relative permeability model.
-            double sw = s[Aqua];
-            double sg = s[Vapour];
-            double krw = krw_(sw);
-            double dkrww = krw_.derivative(sw);
-            double krg = krg_(sg);
-            double dkrgg = krg_.derivative(sg);
-            double krow = krow_(sw + sg);
-            double dkrow = krow_.derivative(sw + sg);
-            double krog = krog_(sg);
-            double dkrog = krog_.derivative(sg);
-            double krocw = krocw_;
-            kr[Aqua] = krw;
-            kr[Vapour] = krg;
-            kr[Liquid] = krocw*((krow/krocw + krw)*(krog/krocw + krg) - krw - krg);
-            if (kr[Liquid] < 0.0) {
-                kr[Liquid] = 0.0;
-            }
-            dkrds[Aqua + Aqua*np] = dkrww;
-            dkrds[Vapour + Vapour*np] = dkrgg;
-            dkrds[Liquid + Aqua*np] = krocw*((dkrow/krocw + dkrww)*(krog/krocw + krg) - dkrww);
-            dkrds[Liquid + Vapour*np] = krocw*((krow/krocw + krw)*(dkrog/krocw + dkrgg) - dkrgg)
-                + krocw*((dkrow/krocw + krw)*(krog/krocw + krg) - dkrgg);
-            return;
-        }
-        // We have a two-phase situation. We know that oil is active.
-        if (phase_usage.phase_used[Aqua]) {
-            int wpos = phase_usage.phase_pos[Aqua];
-            int opos = phase_usage.phase_pos[Liquid];
-            double sw = s[wpos];
-            double krw = krw_(sw);
-            double dkrww = krw_.derivative(sw);
-            double krow = krow_(sw);
-            double dkrow = krow_.derivative(sw);
-            kr[wpos] = krw;
-            kr[opos] = krow;
-            dkrds[wpos + wpos*np] = dkrww;
-            dkrds[opos + wpos*np] = dkrow; // Row opos, column wpos, fortran order.
-        } else {
-            ASSERT(phase_usage.phase_used[Vapour]);
-            int gpos = phase_usage.phase_pos[Vapour];
-            int opos = phase_usage.phase_pos[Liquid];
-            double sg = s[gpos];
-            double krg = krg_(sg);
-            double dkrgg = krg_.derivative(sg);
-            double krog = krog_(sg);
-            double dkrog = krog_.derivative(sg);
-            kr[gpos] = krg;
-            kr[opos] = krog;
-            dkrds[gpos + gpos*np] = dkrgg;
-            dkrds[opos + gpos*np] = dkrog;
-        }
-
-    }
-
-
-    void SatFuncSetNonuniform::evalPc(const double* s, double* pc) const
-    {
-        pc[phase_usage.phase_pos[Liquid]] = 0.0;
-        if (phase_usage.phase_used[Aqua]) {
-            int pos = phase_usage.phase_pos[Aqua];
-            pc[pos] = pcow_(s[pos]);
-        }
-        if (phase_usage.phase_used[Vapour]) {
-            int pos = phase_usage.phase_pos[Vapour];
-            pc[pos] = pcog_(s[pos]);
-        }
-    }
-
-    void SatFuncSetNonuniform::evalPcDeriv(const double* s, double* pc, double* dpcds) const
-    {
-	// The problem of determining three-phase capillary pressures
-	// is very hard experimentally, usually one extends two-phase
-	// data (as for relative permeability).
-	// In our approach the derivative matrix is quite sparse, only
-	// the diagonal elements corresponding to non-oil phases are
-	// (potentially) nonzero.
-        const int np = phase_usage.num_phases;
-	std::fill(dpcds, dpcds + np*np, 0.0);
-        pc[phase_usage.phase_pos[Liquid]] = 0.0;
-        if (phase_usage.phase_used[Aqua]) {
-            int pos = phase_usage.phase_pos[Aqua];
-            pc[pos] = pcow_(s[pos]);
-            dpcds[np*pos + pos] = pcow_.derivative(s[pos]);
-        }
-        if (phase_usage.phase_used[Vapour]) {
-            int pos = phase_usage.phase_pos[Vapour];
-            pc[pos] = pcog_(s[pos]);
-            dpcds[np*pos + pos] = pcog_.derivative(s[pos]);
-        }
-    }
-
-
-
-
-=======
->>>>>>> 47b40c03
 } // namespace Opm
 
