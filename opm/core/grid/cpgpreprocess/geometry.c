--- conflicted
+++ resolved
@@ -188,18 +188,9 @@
 
 /* ------------------------------------------------------------------ */
 void
-<<<<<<< HEAD
 compute_face_geometry(int ndims, double *coords, int nfaces,
                       int *nodepos, int *facenodes, double *fnormals,
                       double *fcentroids, double *fareas)
-=======
-compute_cell_geometry(int ndims, double *coords,
-                      int *nodepos, int *facenodes, int *neighbors,
-		      double *fnormals,
-		      double *fcentroids,
-                      int ncells, int *facepos, int *cellfaces,
-                      double *ccentroids, double *cvolumes)
->>>>>>> b6301d37
 /* ------------------------------------------------------------------ */
 {
    if (ndims == 3)
@@ -346,7 +337,6 @@
       cvolumes[c] = volume;
    }
 }
-<<<<<<< HEAD
 
 /* ------------------------------------------------------------------ */
 static void
@@ -468,6 +458,4 @@
    {
       assert(0);
    }
-}
-=======
->>>>>>> b6301d37
+}