/*===========================================================================
//
// File: spu_2p.cpp
//
// Created: 2011-10-05 10:29:01+0200
//
// Authors: Ingeborg S. Ligaarden <Ingeborg.Ligaarden@sintef.no>
//          Jostein R. Natvig     <Jostein.R.Natvig@sintef.no>
//          Halvor M. Nilsen      <HalvorMoll.Nilsen@sintef.no>
//          Atgeirr F. Rasmussen  <atgeirr@sintef.no>
//          Bård Skaflestad       <Bard.Skaflestad@sintef.no>
//
//==========================================================================*/


/*
  Copyright 2011, 2012 SINTEF ICT, Applied Mathematics.
  Copyright 2011, 2012 Statoil ASA.

  This file is part of the Open Porous Media Project (OPM).

  OPM is free software: you can redistribute it and/or modify
  it under the terms of the GNU General Public License as published by
  the Free Software Foundation, either version 3 of the License, or
  (at your option) any later version.

  OPM is distributed in the hope that it will be useful,
  but WITHOUT ANY WARRANTY; without even the implied warranty of
  MERCHANTABILITY or FITNESS FOR A PARTICULAR PURPOSE.  See the
  GNU General Public License for more details.

  You should have received a copy of the GNU General Public License
  along with OPM.  If not, see <http://www.gnu.org/licenses/>.
*/

#if HAVE_CONFIG_H
#include "config.h"
#endif // HAVE_CONFIG_H

#include <opm/core/pressure/IncompTpfa.hpp>
#include <opm/core/pressure/FlowBCManager.hpp>

#include <opm/core/grid.h>
#include <opm/core/GridManager.hpp>
#include <opm/core/newwells.h>
#include <opm/core/WellsManager.hpp>
#include <opm/core/utility/ErrorMacros.hpp>
#include <opm/core/utility/initState.hpp>
#include <opm/core/utility/SimulatorTimer.hpp>
#include <opm/core/utility/StopWatch.hpp>
#include <opm/core/utility/Units.hpp>
#include <opm/core/utility/writeVtkData.hpp>
#include <opm/core/utility/miscUtilities.hpp>
#include <opm/core/utility/parameters/ParameterGroup.hpp>

#include <opm/core/fluid/SimpleFluid2p.hpp>
#include <opm/core/fluid/IncompPropertiesBasic.hpp>
#include <opm/core/fluid/IncompPropertiesFromDeck.hpp>
#include <opm/core/fluid/RockCompressibility.hpp>

#include <opm/core/linalg/LinearSolverFactory.hpp>

#include <opm/core/transport/transport_source.h>
#include <opm/core/transport/CSRMatrixUmfpackSolver.hpp>
#include <opm/core/transport/NormSupport.hpp>
#include <opm/core/transport/ImplicitAssembly.hpp>
#include <opm/core/transport/ImplicitTransport.hpp>
#include <opm/core/transport/JacobianSystem.hpp>
#include <opm/core/transport/CSRMatrixBlockAssembler.hpp>
#include <opm/core/transport/SinglePointUpwindTwoPhase.hpp>

#include <opm/core/ColumnExtract.hpp>
#include <opm/core/TwophaseState.hpp>
#include <opm/core/transport/GravityColumnSolver.hpp>

#include <opm/core/transport/reorder/TransportModelTwophase.hpp>

#include <boost/filesystem/convenience.hpp>
#include <boost/scoped_ptr.hpp>
#include <boost/lexical_cast.hpp>

#include <cassert>
#include <cstddef>

#include <algorithm>
#include <tr1/array>
#include <functional>
#include <iostream>
#include <iomanip>
#include <fstream>
#include <iterator>
#include <vector>
#include <numeric>




static void outputState(const UnstructuredGrid& grid,
                        const Opm::TwophaseState& state,
                        const int step,
                        const std::string& output_dir)
{
    // Write data in VTK format.
    std::ostringstream vtkfilename;
    vtkfilename << output_dir << "/output-" << std::setw(3) << std::setfill('0') << step << ".vtu";
    std::ofstream vtkfile(vtkfilename.str().c_str());
    if (!vtkfile) {
        THROW("Failed to open " << vtkfilename.str());
    }
    Opm::DataMap dm;
    dm["saturation"] = &state.saturation();
    dm["pressure"] = &state.pressure();
    std::vector<double> cell_velocity;
    Opm::estimateCellVelocity(grid, state.faceflux(), cell_velocity);
    dm["velocity"] = &cell_velocity;
    Opm::writeVtkData(grid, dm, vtkfile);

    // Write data (not grid) in Matlab format
    for (Opm::DataMap::const_iterator it = dm.begin(); it != dm.end(); ++it) {
        std::ostringstream fname;
        fname << output_dir << "/" << it->first << "-" << std::setw(3) << std::setfill('0') << step << ".dat";
        std::ofstream file(fname.str().c_str());
        if (!file) {
            THROW("Failed to open " << fname.str());
        }
        const std::vector<double>& d = *(it->second);
        std::copy(d.begin(), d.end(), std::ostream_iterator<double>(file, "\n"));
    }
}


static void outputWaterCut(const Opm::Watercut& watercut,
                           const std::string& output_dir)
{
    // Write water cut curve.
    std::string fname = output_dir  + "/watercut.txt";
    std::ofstream os(fname.c_str());
    if (!os) {
        THROW("Failed to open " << fname);
    }
    watercut.write(os);
}


static void outputWellReport(const Opm::WellReport& wellreport,
                             const std::string& output_dir)
{
    // Write well report.
    std::string fname = output_dir  + "/wellreport.txt";
    std::ofstream os(fname.c_str());
    if (!os) {
        THROW("Failed to open " << fname);
    }
    wellreport.write(os);
}



// --------------- Types needed to define transport solver ---------------

class SimpleFluid2pWrappingProps
{
public:
    SimpleFluid2pWrappingProps(const Opm::IncompPropertiesInterface& props)
    : props_(props),
      smin_(props.numCells()*props.numPhases()),
      smax_(props.numCells()*props.numPhases())
    {
        if (props.numPhases() != 2) {
            THROW("SimpleFluid2pWrapper requires 2 phases.");
        }
        const int num_cells = props.numCells();
        std::vector<int> cells(num_cells);
        for (int c = 0; c < num_cells; ++c) {
            cells[c] = c;
        }
        props.satRange(num_cells, &cells[0], &smin_[0], &smax_[0]);
    }

    double density(int phase) const
    {
        return props_.density()[phase];
    }

    template <class Sat,
    class Mob,
    class DMob>
    void mobility(int c, const Sat& s, Mob& mob, DMob& dmob) const
    {
        props_.relperm(1, &s[0], &c, &mob[0], &dmob[0]);
        const double* mu = props_.viscosity();
        mob[0] /= mu[0];
        mob[1] /= mu[1];
        // Recall that we use Fortran ordering for kr derivatives,
        // therefore dmob[i*2 + j] is row j and column i of the
        // matrix.
        // Each row corresponds to a kr function, so which mu to
        // divide by also depends on the row, j.
        dmob[0*2 + 0] /= mu[0];
        dmob[0*2 + 1] /= mu[1];
        dmob[1*2 + 0] /= mu[0];
        dmob[1*2 + 1] /= mu[1];
    }

    template <class Sat,
    class Pcap,
    class DPcap>
    void pc(int c, const Sat& s, Pcap& pcap, DPcap& dpcap) const
    {
        double pcow[2];
        double dpcow[4];
        props_.capPress(1, &s[0], &c, pcow, dpcow);
        pcap = pcow[0];
        ASSERT(pcow[1] == 0.0);
        dpcap = dpcow[0];
        ASSERT(dpcow[1] == 0.0);
        ASSERT(dpcow[2] == 0.0);
        ASSERT(dpcow[3] == 0.0);
    }

    double s_min(int c) const
    {
        return smin_[2*c + 0];
    }

    double s_max(int c) const
    {
        return smax_[2*c + 0];
    }

private:
    const Opm::IncompPropertiesInterface& props_;
    std::vector<double> smin_;
    std::vector<double> smax_;
};

typedef SimpleFluid2pWrappingProps TwophaseFluid;
typedef Opm::SinglePointUpwindTwoPhase<TwophaseFluid> TransportModel;

using namespace Opm::ImplicitTransportDefault;

typedef NewtonVectorCollection< ::std::vector<double> >      NVecColl;
typedef JacobianSystem        < struct CSRMatrix, NVecColl > JacSys;

template <class Vector>
class MaxNorm {
public:
    static double
    norm(const Vector& v) {
        return AccumulationNorm <Vector, MaxAbs>::norm(v);
    }
};

typedef Opm::ImplicitTransport<TransportModel,
        JacSys        ,
        MaxNorm       ,
        VectorNegater ,
        VectorZero    ,
        MatrixZero    ,
        VectorAssign  > TransportSolver;



// ----------------- Main program -----------------
int
main(int argc, char** argv)
{
    std::cout << "\n================    Test program for incompressible two-phase flow     ===============\n\n";
    Opm::parameter::ParameterGroup param(argc, argv, false);
    std::cout << "---------------    Reading parameters     ---------------" << std::endl;

    // Reading various control parameters.
    const bool guess_old_solution = param.getDefault("guess_old_solution", false);
    const bool use_reorder = param.getDefault("use_reorder", true);
    const bool output = param.getDefault("output", true);
    std::string output_dir;
    int output_interval = 1;
    if (output) {
        output_dir = param.getDefault("output_dir", std::string("output"));
        // Ensure that output dir exists
        boost::filesystem::path fpath(output_dir);
        try {
            create_directories(fpath);
        }
        catch (...) {
            THROW("Creating directories failed: " << fpath);
        }
        output_interval = param.getDefault("output_interval", output_interval);
    }
    const int num_transport_substeps = param.getDefault("num_transport_substeps", 1);

    // If we have a "deck_filename", grid and props will be read from that.
    bool use_deck = param.has("deck_filename");
    boost::scoped_ptr<Opm::GridManager> grid;
    boost::scoped_ptr<Opm::IncompPropertiesInterface> props;
    boost::scoped_ptr<Opm::WellsManager> wells;
    boost::scoped_ptr<Opm::RockCompressibility> rock_comp;
    Opm::SimulatorTimer simtimer;
    Opm::TwophaseState state;
    bool check_well_controls = false;
    int max_well_control_iterations = 0;
    double gravity[3] = { 0.0 };
    if (use_deck) {
        std::string deck_filename = param.get<std::string>("deck_filename");
        Opm::EclipseGridParser deck(deck_filename);
        // Grid init
        grid.reset(new Opm::GridManager(deck));
        // Rock and fluid init
        const int* gc = grid->c_grid()->global_cell;
        std::vector<int> global_cell(gc, gc + grid->c_grid()->number_of_cells);
        props.reset(new Opm::IncompPropertiesFromDeck(deck, global_cell));
        // Wells init.
        wells.reset(new Opm::WellsManager(deck, *grid->c_grid(), props->permeability()));
        check_well_controls = param.getDefault("check_well_controls", false);
        max_well_control_iterations = param.getDefault("max_well_control_iterations", 10);
        // Timer init.
        if (deck.hasField("TSTEP")) {
            simtimer.init(deck);
        } else {
            simtimer.init(param);
        }
        // Rock compressibility.
        rock_comp.reset(new Opm::RockCompressibility(deck));
        // Gravity.
        gravity[2] = deck.hasField("NOGRAV") ? 0.0 : Opm::unit::gravity;
        // Init state variables (saturation and pressure).
        initStateTwophaseFromDeck(*grid->c_grid(), *props, deck, gravity[2], state);
    } else {
        // Grid init.
        const int nx = param.getDefault("nx", 100);
        const int ny = param.getDefault("ny", 100);
        const int nz = param.getDefault("nz", 1);
        const double dx = param.getDefault("dx", 1.0);
        const double dy = param.getDefault("dy", 1.0);
        const double dz = param.getDefault("dz", 1.0);
        grid.reset(new Opm::GridManager(nx, ny, nz, dx, dy, dz));
        // Rock and fluid init.
        props.reset(new Opm::IncompPropertiesBasic(param, grid->c_grid()->dimensions, grid->c_grid()->number_of_cells));
        // Wells init.
        wells.reset(new Opm::WellsManager());
        // Timer init.
        simtimer.init(param);
        // Rock compressibility.
        rock_comp.reset(new Opm::RockCompressibility(param));
        // Gravity.
        gravity[2] = param.getDefault("gravity", 0.0);
        // Init state variables (saturation and pressure).
        initStateTwophaseBasic(*grid->c_grid(), *props, param, gravity[2], state);
    }

    // Extra fluid init for transport solver.
    TwophaseFluid fluid(*props);

    // Warn if gravity but no density difference.
    bool use_gravity = (gravity[0] != 0.0 || gravity[1] != 0.0 || gravity[2] != 0.0);
    if (use_gravity) {
        if (props->density()[0] == props->density()[1]) {
            std::cout << "**** Warning: nonzero gravity, but zero density difference." << std::endl;
        }
    }
    bool use_segregation_split = false;
    bool use_column_solver = false;
    bool use_gauss_seidel_gravity = false;
    if (use_gravity && use_reorder) {
        use_segregation_split = param.getDefault("use_segregation_split", use_segregation_split);
        if (use_segregation_split) {
            use_column_solver = param.getDefault("use_column_solver", use_column_solver);
            if (use_column_solver) {
                use_gauss_seidel_gravity = param.getDefault("use_gauss_seidel_gravity", use_gauss_seidel_gravity);
            }
        }
    }

    // Check that rock compressibility is not used with solvers that do not handle it.
    int nl_pressure_maxiter = 0;
    double nl_pressure_tolerance = 0.0;
    if (rock_comp->isActive()) {
        if (!use_reorder) {
            THROW("Cannot run implicit (non-reordering) transport solver with rock compressibility yet.");
        }
        nl_pressure_maxiter = param.getDefault("nl_pressure_maxiter", 10);
        nl_pressure_tolerance = param.getDefault("nl_pressure_tolerance", 1.0); // in Pascal
    }

    // Source-related variables init.
    int num_cells = grid->c_grid()->number_of_cells;
    std::vector<double> totmob;
    std::vector<double> omega; // Will remain empty if no gravity.
    std::vector<double> rc; // Will remain empty if no rock compressibility.

    // Extra rock init.
    std::vector<double> porevol;
    if (rock_comp->isActive()) {
        computePorevolume(*grid->c_grid(), *props, *rock_comp, state.pressure(), porevol);
    } else {
        computePorevolume(*grid->c_grid(), *props, porevol);
    }
    double tot_porevol_init = std::accumulate(porevol.begin(), porevol.end(), 0.0);

    // We need a separate reorder_sat, because the reorder
    // code expects a scalar sw, not both sw and so.
    std::vector<double> reorder_sat(num_cells);
    std::vector<double> src(num_cells, 0.0);

    // Initialising src
    if (wells->c_wells()) {
        // Do nothing, wells will be the driving force, not source terms.
        // Opm::wellsToSrc(*wells->c_wells(), num_cells, src);
    } else {
        const double default_injection = use_gravity ? 0.0 : 0.1;
        const double flow_per_sec = param.getDefault<double>("injected_porevolumes_per_day", default_injection)
            *tot_porevol_init/Opm::unit::day;
        src[0] = flow_per_sec;
        src[num_cells - 1] = -flow_per_sec;
    }

    TransportSource* tsrc = create_transport_source(2, 2);
    double ssrc[]   = { 1.0, 0.0 };
    double ssink[]  = { 0.0, 1.0 };
    double zdummy[] = { 0.0, 0.0 };
    for (int cell = 0; cell < num_cells; ++cell) {
        if (src[cell] > 0.0) {
            append_transport_source(cell, 2, 0, src[cell], ssrc, zdummy, tsrc);
        } else if (src[cell] < 0.0) {
            append_transport_source(cell, 2, 0, src[cell], ssink, zdummy, tsrc);
        }
    }
    std::vector<double> reorder_src = src;

    // Boundary conditions.
    Opm::FlowBCManager bcs;
    if (param.getDefault("use_pside", false)) {
        int pside = param.get<int>("pside");
        double pside_pressure = param.get<double>("pside_pressure");
        bcs.pressureSide(*grid->c_grid(), Opm::FlowBCManager::Side(pside), pside_pressure);
    }

    // Solvers init.
    // Linear solver.
    Opm::LinearSolverFactory linsolver(param);
    // Pressure solver.
    const double *grav = use_gravity ? &gravity[0] : 0;
    Opm::IncompTpfa psolver(*grid->c_grid(), props->permeability(), grav, linsolver, wells->c_wells());
    // Reordering solver.
    const double nl_tolerance = param.getDefault("nl_tolerance", 1e-9);
    const int nl_maxiter = param.getDefault("nl_maxiter", 30);
    Opm::TransportModelTwophase reorder_model(*grid->c_grid(), *props, nl_tolerance, nl_maxiter);
    if (use_gauss_seidel_gravity) {
        reorder_model.initGravity(grav);
    }
    // Non-reordering solver.
    TransportModel  model  (fluid, *grid->c_grid(), porevol, grav, guess_old_solution);
    if (use_gravity) {
        model.initGravityTrans(*grid->c_grid(), psolver.getHalfTrans());
    }
    TransportSolver tsolver(model);
    // Column-based gravity segregation solver.
    typedef std::pair<std::vector<int>, std::vector<std::vector<int> > > ColMap;
    ColMap columns;
    if (use_column_solver) {
        Opm::extractColumn(*grid->c_grid(), columns);
    }
    Opm::GravityColumnSolver<TransportModel> colsolver(model, *grid->c_grid(), nl_tolerance, nl_maxiter);

    // Control init.
    Opm::ImplicitTransportDetails::NRReport  rpt;
    Opm::ImplicitTransportDetails::NRControl ctrl;
    if (!use_reorder || use_segregation_split) {
        ctrl.max_it = param.getDefault("max_it", 20);
        ctrl.verbosity = param.getDefault("verbosity", 0);
        ctrl.max_it_ls = param.getDefault("max_it_ls", 5);
    }

    // Linear solver init.
    using Opm::ImplicitTransportLinAlgSupport::CSRMatrixUmfpackSolver;
    CSRMatrixUmfpackSolver linsolve;

    // The allcells vector is used in calls to computeTotalMobility()
    // and computeTotalMobilityOmega().
    std::vector<int> allcells(num_cells);
    for (int cell = 0; cell < num_cells; ++cell) {
        allcells[cell] = cell;
    }

    // Warn if any parameters are unused.
    if (param.anyUnused()) {
        std::cout << "--------------------   Unused parameters:   --------------------\n";
        param.displayUsage();
        std::cout << "----------------------------------------------------------------" << std::endl;
    }

    // Write parameters used for later reference.
    if (output) {
        param.writeParam(output_dir + "/spu_2p.param");
    }

    // Main simulation loop.
    Opm::time::StopWatch pressure_timer;
    double ptime = 0.0;
    Opm::time::StopWatch transport_timer;
    double ttime = 0.0;
    Opm::time::StopWatch total_timer;
    total_timer.start();
    std::cout << "\n\n================    Starting main simulation loop     ===============" << std::endl;
    double init_satvol[2] = { 0.0 };
    double satvol[2] = { 0.0 };
    double injected[2] = { 0.0 };
    double produced[2] = { 0.0 };
    double tot_injected[2] = { 0.0 };
    double tot_produced[2] = { 0.0 };
    Opm::computeSaturatedVol(porevol, state.saturation(), init_satvol);
    std::cout << "\nInitial saturations are    " << init_satvol[0]/tot_porevol_init
              << "    " << init_satvol[1]/tot_porevol_init << std::endl;
    Opm::Watercut watercut;
    watercut.push(0.0, 0.0, 0.0);
    Opm::WellReport wellreport;
    std::vector<double> well_bhp;
    std::vector<double> well_perfrates;
    std::vector<double> fractional_flows;
    std::vector<double> well_resflows_phase;
    if (wells->c_wells()) {
        const int nw = wells->c_wells()->number_of_wells;
        well_bhp.resize(nw, 0.0);
        well_perfrates.resize(wells->c_wells()->well_connpos[nw], 0.0);
        well_resflows_phase.resize((wells->c_wells()->number_of_phases)*(wells->c_wells()->number_of_wells), 0.0);
        wellreport.push(*props, *wells->c_wells(), state.saturation(), 0.0, well_bhp, well_perfrates);
    }
    for (; !simtimer.done(); ++simtimer) {
        // Report timestep and (optionally) write state to disk.
        simtimer.report(std::cout);
        if (output && (simtimer.currentStepNum() % output_interval == 0)) {
            outputState(*grid->c_grid(), state, simtimer.currentStepNum(), output_dir);
        }

        // Solve pressure.
        if (use_gravity) {
            computeTotalMobilityOmega(*props, allcells, state.saturation(), totmob, omega);
        } else {
            computeTotalMobility(*props, allcells, state.saturation(), totmob);
        }
        std::vector<double> wdp;
        if (wells->c_wells()) {
            Opm::computeWDP(*wells->c_wells(), *grid->c_grid(), state.saturation(), props->density(), gravity[2], true, wdp);
        }
<<<<<<< HEAD
        pressure_timer.start();
        if (rock_comp->isActive()) {
            rc.resize(num_cells);
            std::vector<double> initial_pressure = state.pressure();
            std::vector<double> initial_porevolume(num_cells);
	    computePorevolume(*grid->c_grid(), *props, *rock_comp, initial_pressure, initial_porevolume);
	    std::vector<double> pressure_increment(num_cells);
            std::vector<double> prev_pressure;


	    for (int iter = 0; iter < nl_pressure_maxiter; ++iter) {
		
	    	for (int cell = 0; cell < num_cells; ++cell) {
	    	    rc[cell] = rock_comp->rockComp(state.pressure()[cell]);
	    	}
	    	computePorevolume(*grid->c_grid(), *props, *rock_comp, state.pressure(), porevol);
	    	prev_pressure = state.pressure();
		
	    	// compute pressure increment
                psolver.solveIncrement(totmob, omega, src, wdp, bcs.c_bcs(), porevol, rc, 
	    			       prev_pressure, initial_porevolume, simtimer.currentStepLength(), 
	    			       pressure_increment);

                double max_change = 0.0;
                for (int cell = 0; cell < num_cells; ++cell) {
	    	    state.pressure()[cell] += pressure_increment[cell];
                    max_change = std::max(max_change, std::fabs(pressure_increment[cell]));
                }
		
                std::cout << "Pressure iter " << iter << "   max change = " << max_change << std::endl;
                if (max_change < nl_pressure_tolerance) {
                    break;
                }
            }
	    psolver.computeFaceFlux(totmob, omega, src, wdp, bcs.c_bcs(), state.pressure(), state.faceflux(),
				    well_bhp, well_perfrates);

        } else {
            psolver.solve(totmob, omega, src, wdp, bcs.c_bcs(), state.pressure(), state.faceflux(),
                          well_bhp, well_perfrates);
        }
        pressure_timer.stop();
        double pt = pressure_timer.secsSinceStart();
        std::cout << "Pressure solver took:  " << pt << " seconds." << std::endl;
        ptime += pt;

=======
        if (check_well_controls) {
            computeFractionalFlow(*props, allcells, state.saturation(), fractional_flows);
        }
        if (check_well_controls) {
            wells->applyExplicitReinjectionControls(well_resflows_phase, well_resflows_phase);
        }
        bool well_control_passed = !check_well_controls;
        int well_control_iteration = 0;
        do {
            pressure_timer.start();
            if (rock_comp->isActive()) {
                rc.resize(num_cells);
                std::vector<double> initial_pressure = state.pressure();
                std::vector<double> prev_pressure;
                for (int iter = 0; iter < nl_pressure_maxiter; ++iter) {
                    prev_pressure = state.pressure();
                    for (int cell = 0; cell < num_cells; ++cell) {
                        rc[cell] = rock_comp->rockComp(state.pressure()[cell]);
                    }
                    state.pressure() = initial_pressure;
                    psolver.solve(totmob, omega, src, wdp, bcs.c_bcs(), porevol, rc, simtimer.currentStepLength(),
                                  state.pressure(), state.faceflux(), well_bhp, well_perfrates);
                    double max_change = 0.0;
                    for (int cell = 0; cell < num_cells; ++cell) {
                        max_change = std::max(max_change, std::fabs(state.pressure()[cell] - prev_pressure[cell]));
                    }
                    std::cout << "Pressure iter " << iter << "   max change = " << max_change << std::endl;
                    if (max_change < nl_pressure_tolerance) {
                        break;
                    }
                }
                computePorevolume(*grid->c_grid(), *props, *rock_comp, state.pressure(), porevol);
            } else {
                psolver.solve(totmob, omega, src, wdp, bcs.c_bcs(), state.pressure(), state.faceflux(),
                              well_bhp, well_perfrates);
            }
            pressure_timer.stop();
            double pt = pressure_timer.secsSinceStart();
            std::cout << "Pressure solver took:  " << pt << " seconds." << std::endl;
            ptime += pt;

            if (check_well_controls) {
                Opm::computePhaseFlowRatesPerWell(*wells->c_wells(),
                                                  fractional_flows,
                                                  well_perfrates,
                                                  well_resflows_phase);
                std::cout << "Checking well conditions." << std::endl;
                // For testing we set surface := reservoir
                well_control_passed = wells->conditionsMet(well_bhp, well_resflows_phase, well_resflows_phase);
                ++well_control_iteration;
                if (!well_control_passed && well_control_iteration > max_well_control_iterations) {
                    THROW("Could not satisfy well conditions in " << max_well_control_iterations << " tries.");
                }
                if (!well_control_passed) {
                    std::cout << "Well controls not passed, solving again." << std::endl;
                } else {
                    std::cout << "Well conditions met." << std::endl;
                }
            }
        } while (!well_control_passed);
        
>>>>>>> b7f16fa7
        // Process transport sources (to include bdy terms and well flows).
        Opm::computeTransportSource(*grid->c_grid(), src, state.faceflux(), 1.0,
                                    wells->c_wells(), well_perfrates, reorder_src);
        if (!use_reorder) {
            clear_transport_source(tsrc);
            for (int cell = 0; cell < num_cells; ++cell) {
                if (reorder_src[cell] > 0.0) {
                    append_transport_source(cell, 2, 0, reorder_src[cell], ssrc, zdummy, tsrc);
                } else if (reorder_src[cell] < 0.0) {
                    append_transport_source(cell, 2, 0, reorder_src[cell], ssink, zdummy, tsrc);
                }
            }
        }

        // Solve transport.
        transport_timer.start();
        double stepsize = simtimer.currentStepLength();
        if (num_transport_substeps != 1) {
            stepsize /= double(num_transport_substeps);
            std::cout << "Making " << num_transport_substeps << " transport substeps." << std::endl;
        }
        for (int tr_substep = 0; tr_substep < num_transport_substeps; ++tr_substep) {
            if (use_reorder) {
                Opm::toWaterSat(state.saturation(), reorder_sat);
                reorder_model.solve(&state.faceflux()[0], &porevol[0], &reorder_src[0],
                                    stepsize, &reorder_sat[0]);
                Opm::toBothSat(reorder_sat, state.saturation());
                Opm::computeInjectedProduced(*props, state.saturation(), reorder_src, stepsize, injected, produced);
                if (use_segregation_split) {
                    if (use_column_solver) {
                        if (use_gauss_seidel_gravity) {
                            reorder_model.solveGravity(columns, &porevol[0], stepsize, reorder_sat);
                            Opm::toBothSat(reorder_sat, state.saturation());
                        } else {
                            colsolver.solve(columns, stepsize, state.saturation());
                        }
                    } else {
                        std::vector<double> fluxes = state.faceflux();
                        std::fill(state.faceflux().begin(), state.faceflux().end(), 0.0);
                        tsolver.solve(*grid->c_grid(), tsrc, stepsize, ctrl, state, linsolve, rpt);
                        std::cout << rpt;
                        state.faceflux() = fluxes;
                    }
                }
            } else {
                tsolver.solve(*grid->c_grid(), tsrc, stepsize, ctrl, state, linsolve, rpt);
                std::cout << rpt;
                Opm::computeInjectedProduced(*props, state.saturation(), reorder_src, stepsize, injected, produced);
            }
        }
        transport_timer.stop();
        double tt = transport_timer.secsSinceStart();
        std::cout << "Transport solver took: " << tt << " seconds." << std::endl;
        ttime += tt;

        // Report volume balances.
        Opm::computeSaturatedVol(porevol, state.saturation(), satvol);
        tot_injected[0] += injected[0];
        tot_injected[1] += injected[1];
        tot_produced[0] += produced[0];
        tot_produced[1] += produced[1];
        std::cout.precision(5);
        const int width = 18;
        std::cout << "\nVolume balance report (all numbers relative to total pore volume).\n";
        std::cout << "    Saturated volumes:     "
                  << std::setw(width) << satvol[0]/tot_porevol_init
                  << std::setw(width) << satvol[1]/tot_porevol_init << std::endl;
        std::cout << "    Injected volumes:      "
                  << std::setw(width) << injected[0]/tot_porevol_init
                  << std::setw(width) << injected[1]/tot_porevol_init << std::endl;
        std::cout << "    Produced volumes:      "
                  << std::setw(width) << produced[0]/tot_porevol_init
                  << std::setw(width) << produced[1]/tot_porevol_init << std::endl;
        std::cout << "    Total inj volumes:     "
                  << std::setw(width) << tot_injected[0]/tot_porevol_init
                  << std::setw(width) << tot_injected[1]/tot_porevol_init << std::endl;
        std::cout << "    Total prod volumes:    "
                  << std::setw(width) << tot_produced[0]/tot_porevol_init
                  << std::setw(width) << tot_produced[1]/tot_porevol_init << std::endl;
        std::cout << "    In-place + prod - inj: "
                  << std::setw(width) << (satvol[0] + tot_produced[0] - tot_injected[0])/tot_porevol_init
                  << std::setw(width) << (satvol[1] + tot_produced[1] - tot_injected[1])/tot_porevol_init << std::endl;
        std::cout << "    Init - now - pr + inj: "
                  << std::setw(width) << (init_satvol[0] - satvol[0] - tot_produced[0] + tot_injected[0])/tot_porevol_init
                  << std::setw(width) << (init_satvol[1] - satvol[1] - tot_produced[1] + tot_injected[1])/tot_porevol_init
                  << std::endl;
        std::cout.precision(8);

        watercut.push(simtimer.currentTime() + simtimer.currentStepLength(),
                      produced[0]/(produced[0] + produced[1]),
                      tot_produced[0]/tot_porevol_init);
        if (wells->c_wells()) {
            wellreport.push(*props, *wells->c_wells(), state.saturation(),
                            simtimer.currentTime() + simtimer.currentStepLength(),
                            well_bhp, well_perfrates);
        }
    }
    total_timer.stop();

    std::cout << "\n\n================    End of simulation     ===============\n"
              << "Total time taken: " << total_timer.secsSinceStart()
              << "\n  Pressure time:  " << ptime
              << "\n  Transport time: " << ttime << std::endl;

    if (output) {
        outputState(*grid->c_grid(), state, simtimer.currentStepNum(), output_dir);
        outputWaterCut(watercut, output_dir);
        if (wells->c_wells()) {
            outputWellReport(wellreport, output_dir);
        }
    }

    destroy_transport_source(tsrc);
}<|MERGE_RESOLUTION|>--- conflicted
+++ resolved
@@ -542,54 +542,6 @@
         if (wells->c_wells()) {
             Opm::computeWDP(*wells->c_wells(), *grid->c_grid(), state.saturation(), props->density(), gravity[2], true, wdp);
         }
-<<<<<<< HEAD
-        pressure_timer.start();
-        if (rock_comp->isActive()) {
-            rc.resize(num_cells);
-            std::vector<double> initial_pressure = state.pressure();
-            std::vector<double> initial_porevolume(num_cells);
-	    computePorevolume(*grid->c_grid(), *props, *rock_comp, initial_pressure, initial_porevolume);
-	    std::vector<double> pressure_increment(num_cells);
-            std::vector<double> prev_pressure;
-
-
-	    for (int iter = 0; iter < nl_pressure_maxiter; ++iter) {
-		
-	    	for (int cell = 0; cell < num_cells; ++cell) {
-	    	    rc[cell] = rock_comp->rockComp(state.pressure()[cell]);
-	    	}
-	    	computePorevolume(*grid->c_grid(), *props, *rock_comp, state.pressure(), porevol);
-	    	prev_pressure = state.pressure();
-		
-	    	// compute pressure increment
-                psolver.solveIncrement(totmob, omega, src, wdp, bcs.c_bcs(), porevol, rc, 
-	    			       prev_pressure, initial_porevolume, simtimer.currentStepLength(), 
-	    			       pressure_increment);
-
-                double max_change = 0.0;
-                for (int cell = 0; cell < num_cells; ++cell) {
-	    	    state.pressure()[cell] += pressure_increment[cell];
-                    max_change = std::max(max_change, std::fabs(pressure_increment[cell]));
-                }
-		
-                std::cout << "Pressure iter " << iter << "   max change = " << max_change << std::endl;
-                if (max_change < nl_pressure_tolerance) {
-                    break;
-                }
-            }
-	    psolver.computeFaceFlux(totmob, omega, src, wdp, bcs.c_bcs(), state.pressure(), state.faceflux(),
-				    well_bhp, well_perfrates);
-
-        } else {
-            psolver.solve(totmob, omega, src, wdp, bcs.c_bcs(), state.pressure(), state.faceflux(),
-                          well_bhp, well_perfrates);
-        }
-        pressure_timer.stop();
-        double pt = pressure_timer.secsSinceStart();
-        std::cout << "Pressure solver took:  " << pt << " seconds." << std::endl;
-        ptime += pt;
-
-=======
         if (check_well_controls) {
             computeFractionalFlow(*props, allcells, state.saturation(), fractional_flows);
         }
@@ -651,7 +603,6 @@
             }
         } while (!well_control_passed);
         
->>>>>>> b7f16fa7
         // Process transport sources (to include bdy terms and well flows).
         Opm::computeTransportSource(*grid->c_grid(), src, state.faceflux(), 1.0,
                                     wells->c_wells(), well_perfrates, reorder_src);
