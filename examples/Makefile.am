# Build-time flags needed to form example programs
ERT_INCLUDE_PATH = $(ERT_ROOT)/include

AM_CPPFLAGS =					\
-I$(top_srcdir)					\
<<<<<<< HEAD
$(OPM_BOOST_CPPFLAGS)				\
-I$(ERT_INCLUDE_PATH)
=======
-I$(ERT_INCLUDE_PATH)				\
$(OPM_BOOST_CPPFLAGS)
>>>>>>> 31174cf7

# All targets link to the library
LDADD =						\
$(top_builddir)/lib/libopmcore.la

# Convenience definition for targets that use Boost.Filesystem directly.
# While libopmcore depends on (and references) Boost.Filesystem (through
# the $(BOOST_FILESYSTEM_LIB) macro) this indirect dependency is not
# sufficient to satisfy the requirements of targets that use the indirect
# libraries directly.
#
# Additional details at
#   https://fedoraproject.org/wiki/UnderstandingDSOLinkChange
#
LINK_BOOST_FILESYSTEM =				\
$(OPM_BOOST_LDFLAGS)				\
$(BOOST_FILESYSTEM_LIB)				\
$(BOOST_SYSTEM_LIB)

# ----------------------------------------------------------------------
# Declare products (i.e., the example programs).
#
# Please keep the list sorted.

noinst_PROGRAMS =				\
compute_tof					\
refine_wells					\
scaneclipsedeck					\
sim_2p_comp_reorder				\
sim_2p_incomp_reorder				\
sim_wateroil					\
wells_example

# ----------------------------------------------------------------------
# Product constituents.  Must be specified for every product that's
# built from more than a single ".c" file and/or that link to anything
# more than the OPM-Core library.
#
# Please maintain sort order from "noinst_PROGRAMS".

compute_tof_SOURCES           = compute_tof.cpp
compute_tof_LDADD             = $(LDADD) $(LINK_BOOST_FILESYSTEM)
refine_wells_SOURCES          = refine_wells.cpp

sim_2p_comp_reorder_SOURCES   = sim_2p_comp_reorder.cpp
sim_2p_comp_reorder_LDADD     = $(LDADD) $(LINK_BOOST_FILESYSTEM)

sim_2p_incomp_reorder_SOURCES = sim_2p_incomp_reorder.cpp
sim_2p_incomp_reorder_LDADD   = $(LDADD) $(LINK_BOOST_FILESYSTEM)

sim_wateroil_SOURCES          = sim_wateroil.cpp
sim_wateroil_LDADD            = $(LDADD) $(LINK_BOOST_FILESYSTEM)

wells_example_SOURCES         = wells_example.cpp

# ----------------------------------------------------------------------
# Optional examples, or examples that use optional add-on components.

if UMFPACK
noinst_PROGRAMS += spu_2p

spu_2p_SOURCES   = spu_2p.cpp
spu_2p_LDADD     =				\
$(LDADD)					\
$(LINK_BOOST_FILESYSTEM)			\
$(LAPACK_LIBS) $(BLAS_LIBS) $(LIBS)
endif<|MERGE_RESOLUTION|>--- conflicted
+++ resolved
@@ -3,13 +3,8 @@
 
 AM_CPPFLAGS =					\
 -I$(top_srcdir)					\
-<<<<<<< HEAD
-$(OPM_BOOST_CPPFLAGS)				\
--I$(ERT_INCLUDE_PATH)
-=======
 -I$(ERT_INCLUDE_PATH)				\
 $(OPM_BOOST_CPPFLAGS)
->>>>>>> 31174cf7
 
 # All targets link to the library
 LDADD =						\
